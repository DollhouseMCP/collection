--- conflicted
+++ resolved
@@ -393,33 +393,11 @@
   },
   {
     name: 'training_data_extraction',
-<<<<<<< HEAD
-    // Simple pattern 1: Direct training data requests
-    pattern: /\b(show|reveal|display|extract)\s+training\s+(data|examples)/i,
-    severity: 'critical',
-    description: 'Attempts to extract training data',
-    category: 'context_awareness'
-  },
-  {
-    name: 'training_data_extraction',
-    // Simple pattern 2: Questions about training
-    pattern: /\bwhat\s+.{0,20}(trained\s+on|learned\s+from)/i,
-    severity: 'critical', 
-    description: 'Attempts to extract training data',
-    category: 'context_awareness'
-  },
-  {
-    name: 'training_data_extraction',
-    // Simple pattern 3: Possessive training data
-    pattern: /\byour\s+training\s+(data|examples)/i,
-    severity: 'critical',
-=======
     // Pattern: Attempts to extract training data
     // Simplified pattern that still avoids false positives on standalone "dataset"
     // Matches: commands/questions about training data, but not simple mentions
     pattern: /\b(show|give|tell|reveal|display|provide)\s+.{0,20}(training\s+(data|examples?))|what\s+(dataset|data|examples?)\s+.{0,20}(trained|learned)\s+(on|from)|what\s+(have\s+you|did\s+you)\s+learn(ed)?\s+from|\b(your|my|the)\s+training\s+(data|dataset)|(trained|learned)\s+on\s+what/i,
     severity: 'high',  // Reduced from critical since not all attempts are critical
->>>>>>> d53d9aa8
     description: 'Attempts to extract training data',
     category: 'context_awareness'
   },
