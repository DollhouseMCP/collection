name: Release

on:
  push:
    tags:
      - 'v*.*.*'
  workflow_dispatch:
    inputs:
      version:
        description: 'Version to release (e.g., v1.0.0)'
        required: true
        type: string

permissions:
  contents: write
  packages: write

jobs:
  validate-release:
    name: Validate Release
    runs-on: ubuntu-latest
    outputs:
      version: ${{ steps.version.outputs.version }}
    
    steps:
      - name: Checkout repository
        uses: actions/checkout@v4
        with:
          fetch-depth: 0

      - name: Determine version
        id: version
        run: |
          if [ "${{ github.event_name }}" == "workflow_dispatch" ]; then
            VERSION="${{ github.event.inputs.version }}"
          else
            VERSION="${{ github.ref_name }}"
          fi
          
          # Validate version format
          if ! [[ "$VERSION" =~ ^v[0-9]+\.[0-9]+\.[0-9]+$ ]]; then
            echo "❌ Invalid version format: $VERSION"
            echo "Version must be in format: vX.Y.Z"
            exit 1
          fi
          
          echo "version=$VERSION" >> $GITHUB_OUTPUT
          echo "✅ Version: $VERSION"

      - name: Check CHANGELOG
        run: |
          if ! grep -q "${{ steps.version.outputs.version }}" CHANGELOG.md; then
            echo "⚠️ Warning: Version ${{ steps.version.outputs.version }} not found in CHANGELOG.md"
          fi

  build-release:
    name: Build Release
    needs: validate-release
    runs-on: ubuntu-latest
    
    steps:
      - name: Checkout repository
        uses: actions/checkout@v4

      - name: Setup Node.js
        uses: actions/setup-node@v4
        with:
          node-version: '22.x'
          cache: 'npm'

      - name: Install dependencies
        run: npm ci

      - name: Run tests
        run: npm run test:all

      - name: Build project
        run: npm run build

      - name: Package release
        run: |
          # Create release directory
          mkdir -p release
          
          # Copy distribution files
          cp -r dist release/
          cp package.json release/
          cp package-lock.json release/
          cp README.md release/
          cp LICENSE release/
          cp LICENSE-CONTENT release/
          
          # Create tarball
          tar -czf "dollhousemcp-collection-${{ needs.validate-release.outputs.version }}-ubuntu.tar.gz" release/

      - name: Upload release artifact
        uses: actions/upload-artifact@v4
        with:
          name: release-ubuntu
          path: "*.tar.gz"
          retention-days: 1

  create-github-release:
    name: Create GitHub Release
    needs: [validate-release, build-release]
    runs-on: ubuntu-latest
    
    steps:
      - name: Checkout repository
        uses: actions/checkout@v4

      - name: Download release artifacts
        uses: actions/download-artifact@v4
        with:
          pattern: release-*
          merge-multiple: true

      - name: Generate release notes
        id: release-notes
        run: |
          VERSION="${{ needs.validate-release.outputs.version }}"
          
          # Extract changelog section for this version
          cat > release-notes.md << EOF
          # DollhouseMCP Collection $VERSION
          
          ## 📦 Browse Collection
          
          Browse the collection at: https://github.com/DollhouseMCP/collection
          
          ## 🚀 What's New
          
          EOF
          
          # Try to extract from CHANGELOG.md
          if [ -f CHANGELOG.md ]; then
            awk "/## $VERSION/,/## v[0-9]/" CHANGELOG.md | head -n -1 >> release-notes.md || echo "See CHANGELOG.md for details." >> release-notes.md
          else
            echo "See commit history for changes." >> release-notes.md
          fi
          
          cat >> release-notes.md << EOF
          
          ## 📊 Quality Metrics
          
          - ✅ All tests passing on Ubuntu
          - 🔒 Security scan completed
          - 📈 Performance benchmarks available
          
          ## 📥 Downloads
          
          Platform-specific builds are attached below.
          EOF

      - name: Create GitHub Release
        uses: ncipollo/release-action@v1
        with:
          tag: ${{ needs.validate-release.outputs.version }}
          name: ${{ needs.validate-release.outputs.version }}
          bodyFile: release-notes.md
          artifacts: "*.tar.gz"
          draft: true
<<<<<<< HEAD
          prerelease: ${{ contains(needs.validate-release.outputs.version, '-') }}

  publish-npm:
    name: Publish to npm
    needs: [validate-release, create-github-release]
    runs-on: ubuntu-latest
    if: success()
    
    steps:
      - name: Checkout repository
        uses: actions/checkout@v4

      - name: Setup Node.js
        uses: actions/setup-node@v4
        with:
          node-version: '22.x'
          registry-url: 'https://registry.npmjs.org'

      - name: Install dependencies
        run: npm ci

      - name: Build project
        run: npm run build

      - name: Update package version
        run: |
          VERSION="${{ needs.validate-release.outputs.version }}"
          npm version ${VERSION#v} --no-git-tag-version

      - name: Publish to npm (dry run)
        run: npm publish --dry-run
        env:
          NODE_AUTH_TOKEN: ${{ secrets.NPM_TOKEN }}

      - name: Publish to npm
        if: env.NPM_TOKEN != ''
        run: npm publish --access public
        env:
          NODE_AUTH_TOKEN: ${{ secrets.NPM_TOKEN }}
=======
          prerelease: ${{ contains(needs.validate-release.outputs.version, '-') }}
>>>>>>> 41620476
<|MERGE_RESOLUTION|>--- conflicted
+++ resolved
@@ -160,46 +160,4 @@
           bodyFile: release-notes.md
           artifacts: "*.tar.gz"
           draft: true
-<<<<<<< HEAD
-          prerelease: ${{ contains(needs.validate-release.outputs.version, '-') }}
-
-  publish-npm:
-    name: Publish to npm
-    needs: [validate-release, create-github-release]
-    runs-on: ubuntu-latest
-    if: success()
-    
-    steps:
-      - name: Checkout repository
-        uses: actions/checkout@v4
-
-      - name: Setup Node.js
-        uses: actions/setup-node@v4
-        with:
-          node-version: '22.x'
-          registry-url: 'https://registry.npmjs.org'
-
-      - name: Install dependencies
-        run: npm ci
-
-      - name: Build project
-        run: npm run build
-
-      - name: Update package version
-        run: |
-          VERSION="${{ needs.validate-release.outputs.version }}"
-          npm version ${VERSION#v} --no-git-tag-version
-
-      - name: Publish to npm (dry run)
-        run: npm publish --dry-run
-        env:
-          NODE_AUTH_TOKEN: ${{ secrets.NPM_TOKEN }}
-
-      - name: Publish to npm
-        if: env.NPM_TOKEN != ''
-        run: npm publish --access public
-        env:
-          NODE_AUTH_TOKEN: ${{ secrets.NPM_TOKEN }}
-=======
-          prerelease: ${{ contains(needs.validate-release.outputs.version, '-') }}
->>>>>>> 41620476
+          prerelease: ${{ contains(needs.validate-release.outputs.version, '-') }}